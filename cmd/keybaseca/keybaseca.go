--- conflicted
+++ resolved
@@ -50,13 +50,9 @@
 				if err != nil {
 					return err
 				}
-<<<<<<< HEAD
 				captureControlCToDeleteClientConfig(conf)
 				defer deleteClientConfig(conf)
-				err = sshutils.Generate(conf, c.Bool("overwrite-existing-key"), true)
-=======
 				err = sshutils.Generate(conf, c.Bool("overwrite-existing-key") || os.Getenv("FORCE_WRITE") == "true", true)
->>>>>>> 1203dab4
 				if err != nil {
 					return fmt.Errorf("Failed to generate a new key: %v", err)
 				}
@@ -92,9 +88,13 @@
 			semaphore := make(chan interface{}, len(teams))
 			for _, team := range teams {
 				go func(team string) {
-					err = shared.KBFSDelete(fmt.Sprintf("/keybase/team/%s/%s", team, shared.ConfigFilename))
-					if err != nil {
-						fmt.Printf("%v\n", err)
+					filename := fmt.Sprintf("/keybase/team/%s/%s", team, shared.ConfigFilename)
+					exists, _ := shared.KBFSFileExists(filename)
+					if exists {
+						err = shared.KBFSDelete(filename)
+						if err != nil {
+							fmt.Printf("%v\n", err)
+						}
 					}
 					semaphore <- 0
 				}(team)
