--- conflicted
+++ resolved
@@ -22,14 +22,9 @@
       context: ../
       dockerfile: "tests/Dockerfile-kssh"
     environment:
-<<<<<<< HEAD
-      - PAPERKEY=${KSSH_PAPERKEY}
-      - KEYBASE_USERNAME=${KSSH_USERNAME}
-      - BOT_USERNAME
-=======
       - KSSH_PAPERKEY
       - KSSH_USERNAME
->>>>>>> b48d1acb
+      - BOT_USERNAME
       - SUBTEAM
       - SUBTEAM_SECONDARY
     volumes:
