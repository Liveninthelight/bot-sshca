<<<<<<< HEAD
=======
# Set FORCE_WRITE to false if it is not already set
>>>>>>> 4de03f1d
ifdef FORCE_WRITE
FORCE_WRITE := $(FORCE_WRITE)
else
FORCE_WRITE := false
endif

SHELL := /bin/bash

.PHONY: build generate serve clean reset-permissions confirm-clean config

# Build a new docker image for the CA bot
build: reset-permissions
	docker build -t ca -f Dockerfile-ca ..

<<<<<<< HEAD
# Generate a config file for the CA bot using the values in env.sh
config:
	source env.sh && cat keybaseca.config.gen | envsubst > ../example-keybaseca-volume/keybaseca.config

# Generate a new CA key
generate: build config
	source env.sh && docker run -e FORCE_WRITE=$(FORCE_WRITE) -e KEYBASE_USERNAME -e PAPERKEY -v $(CURDIR)/../example-keybaseca-volume:/mnt:rw ca:latest docker/entrypoint-generate.sh

# Start the CA bot
=======
config:
	source env.sh && cat keybaseca.config.gen | envsubst > ../example-keybaseca-volume/keybaseca.config

generate: build config
	source env.sh && docker run -e FORCE_WRITE=$(FORCE_WRITE) -e KEYBASE_USERNAME -e PAPERKEY -v $(CURDIR)/../example-keybaseca-volume:/mnt:rw ca:latest docker/entrypoint-generate.sh

>>>>>>> 4de03f1d
serve: build config
	source env.sh && docker run -e KEYBASE_USERNAME -e PAPERKEY -v $(CURDIR)/../example-keybaseca-volume:/mnt:rw ca:latest docker/entrypoint-server.sh

# Wipe all data
clean: confirm-clean reset-permissions
	@# Sudo since it is likely owned by another use since it was written from a docker container
	sudo rm -rf ../example-keybaseca-volume/keybaseca*
	sudo rm -rf ../example-keybaseca-volume/keybase-ca*

# Confirm that the user is okay with deleting their CA key
confirm-clean:
	@echo -n "Are you sure? This will delete the CA key used to connect to your servers [yes/N] " && read ans && [ $${ans:-N} = yes ]

# Reset the permissions on the shared volume. Sudo since the permissions get messed up from the docker container chown-ing it
reset-permissions:
	sudo chown -R $$USER ../example-keybaseca-volume/<|MERGE_RESOLUTION|>--- conflicted
+++ resolved
@@ -1,7 +1,4 @@
-<<<<<<< HEAD
-=======
 # Set FORCE_WRITE to false if it is not already set
->>>>>>> 4de03f1d
 ifdef FORCE_WRITE
 FORCE_WRITE := $(FORCE_WRITE)
 else
@@ -16,7 +13,6 @@
 build: reset-permissions
 	docker build -t ca -f Dockerfile-ca ..
 
-<<<<<<< HEAD
 # Generate a config file for the CA bot using the values in env.sh
 config:
 	source env.sh && cat keybaseca.config.gen | envsubst > ../example-keybaseca-volume/keybaseca.config
@@ -25,15 +21,6 @@
 generate: build config
 	source env.sh && docker run -e FORCE_WRITE=$(FORCE_WRITE) -e KEYBASE_USERNAME -e PAPERKEY -v $(CURDIR)/../example-keybaseca-volume:/mnt:rw ca:latest docker/entrypoint-generate.sh
 
-# Start the CA bot
-=======
-config:
-	source env.sh && cat keybaseca.config.gen | envsubst > ../example-keybaseca-volume/keybaseca.config
-
-generate: build config
-	source env.sh && docker run -e FORCE_WRITE=$(FORCE_WRITE) -e KEYBASE_USERNAME -e PAPERKEY -v $(CURDIR)/../example-keybaseca-volume:/mnt:rw ca:latest docker/entrypoint-generate.sh
-
->>>>>>> 4de03f1d
 serve: build config
 	source env.sh && docker run -e KEYBASE_USERNAME -e PAPERKEY -v $(CURDIR)/../example-keybaseca-volume:/mnt:rw ca:latest docker/entrypoint-server.sh
 
