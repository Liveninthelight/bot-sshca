--- conflicted
+++ resolved
@@ -25,10 +25,6 @@
 }
 
 cd tests/single-environment/
-<<<<<<< HEAD
-=======
-reset_docker
->>>>>>> 316e30bc
 source env.sh
 reset_docker
 cat keybaseca.config.gen | envsubst > keybaseca.config
@@ -51,10 +47,6 @@
 docker-compose rm -f
 
 cd ../multi-environment/
-<<<<<<< HEAD
-=======
-reset_docker
->>>>>>> 316e30bc
 source env.sh
 reset_docker
 cat keybaseca.config.gen | envsubst > keybaseca.config
