--- conflicted
+++ resolved
@@ -26,15 +26,11 @@
 if [ -z ${TEST_EXIT_CODE+x} ] || [ "$TEST_EXIT_CODE" -ne 0 ] ; then
   printf "${RED}Single Environment Tests Failed${NC} - Exit Code: $TEST_EXIT_CODE\n"
 else
-<<<<<<< HEAD
   if (docker logs kssh | python3 ../integrationTestUtils.py count 8) ; then
-    printf "${GREEN}Simple Mode Tests Passed${NC}\n"
+    printf "${GREEN}Single Environment Mode Tests Passed${NC}\n"
   else
-    printf "${RED}Simple Mode Tests Missing Output${NC}\n"
+    printf "${RED}Single Environment Mode Tests Missing Output${NC}\n"
   fi
-=======
-  printf "${GREEN}Single Environment Tests Passed${NC}\n"
->>>>>>> 752297b7
 fi
 
 docker-compose stop 2>&1 > /dev/null
@@ -57,15 +53,11 @@
 if [ -z ${TEST_EXIT_CODE+x} ] || [ "$TEST_EXIT_CODE" -ne 0 ] ; then
   printf "${RED}Multi-Environment Tests Failed${NC} - Exit Code: $TEST_EXIT_CODE\n"
 else
-<<<<<<< HEAD
   if (docker logs kssh | python3 ../integrationTestUtils.py count 11) ; then
-    printf "${GREEN}Advanced Mode Tests Passed${NC}\n"
+    printf "${GREEN}Multi-Environment Tests Passed${NC}\n"
   else
-    printf "${RED}Advanced Mode Tests Missing Output${NC}\n"
+    printf "${RED}Multi-Environment Tests Missing Output${NC}\n"
   fi
-=======
-  printf "${GREEN}Multi-Environment Tests Passed${NC}\n"
->>>>>>> 752297b7
 fi
 
 docker-compose stop 2>&1 > /dev/null
