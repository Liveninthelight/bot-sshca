# SSH CA Bot

This repo contains a work in progress SSH CA bot built on top of Keybase. This project is not yet complete and is not 
ready to be used. 

# Design

There are two binaries contained in this project in the `cmd/` folder. `shared/` is go code that is shared between the 
binaries. 

## keybaseca 

`keybaseca` is the CA server that exposes an interface through Keybase chat. Generate a new CA key by running 
`keybaseca generate`. This will output the CA public key. It also writes a `kssh` (see below) config file to 
`/keybase/team/teamname.ssh/kssh-client.config` such that `kssh` can automatically detect the config file. 
`keybaseca service` starts the CA chatbot service. See `keybaseca/config.go` for a description of the config file. 

## kssh

`kssh` is the replacement SSH binary. It automatically pulls config files from KBFS. 

# Integration Tests

This project contains integration tests that can be run via `./integrationTest.sh`. Note that prior to running
<<<<<<< HEAD
the integration tests you need to fill in the file in `tests/simple/env.sh`. 
=======
the integration tests you need to `cp tests/env.sh.example tests/env.sh` and fill in `tests/env.sh`. 
>>>>>>> 22940466

# Getting Started (docker)

```bash
cd docker/
cp env.sh.example env.sh
keybase signup      # Follow the prompts to create a new Keybase users to use for the SSH CA bot
keybase paperkey    # Generate a new paper key
# Create a new Keybase subteam that this user is in along with anyone else you wish to grant SSH access to
nano env.sh         # Fill in the values including the just generated paper key
make generate
```

This will output the public key for the CA. 
For each server that you wish to make accessible to the CA bot:

1. Place the public key in `/etc/ssh/ca.pub` 
2. Add the line `TrustedUserCAKeys /etc/ssh/ca.pub` to `/etc/ssh/sshd_config`
3. Restart ssh `service ssh restart`

Now start the chatbot itself:

```bash
make serve
```

Now build kssh and start SSHing!

```bash
go build -o bin/kssh cmd/kssh/kssh.go
sudo cp bin/kssh /usr/local/bin/        # Optional
bin/kssh root@server
```

Anyone else in `{TEAM}.ssh` can also run kssh in order to ssh into the server.

# Getting Started (local environment)
###### Recommended only for development work
In all of these directions, replace `{USER}` with your username and `{TEAM}` with the name of the team that you wish to 
configure this bot for. 

Create a new subteam, `{TEAM}.ssh`. Anyone that is added to this subteam will be granted SSH access. 

Create a new Keybase user named `{TEAM}sshca`. This user will be the bot user that provisions new SSH certificates. 
Export a paper key for this user. Now create a config file at `~/keybaseca.config`:

```yaml
# The ssh user you want to use
ssh_user: root
# The name of the subteam used for granting SSH access
teams: 
- {TEAM}.ssh

# Whether to use an alternate account. Only useful if you are running the chatbot on an account other than the one you are currently using
# Mainly useful for dev work
keybase_home_dir: /tmp/keybase/
keybase_paper_key: "{Put the paper key here}"
keybase_username: {TEAM}sshca
```

Now run `go run cmd/keybaseca/keybaseca.go -c ~/keybaseca.config generate`. This will output the public key for the CA. 
For each server that you wish to make accessible to the CA bot:

1. Place the public key in `/etc/ssh/ca.pub` 
2. Add the line `TrustedUserCAKeys /etc/ssh/ca.pub` to `/etc/ssh/sshd_config`
3. Restart ssh `service ssh restart`

Now start the chatbot itself: `keybase --home /tmp/keybase service & go run cmd/keybaseca/keybaseca.go -c ~/keybaseca.config service` and leave it running.

Now you run `go run cmd/kssh/kssh.go root@server` in order to SSH into your server. Anyone else in `{TEAM}.ssh` can
also run that command in order to ssh into the server.<|MERGE_RESOLUTION|>--- conflicted
+++ resolved
@@ -22,11 +22,7 @@
 # Integration Tests
 
 This project contains integration tests that can be run via `./integrationTest.sh`. Note that prior to running
-<<<<<<< HEAD
-the integration tests you need to fill in the file in `tests/simple/env.sh`. 
-=======
 the integration tests you need to `cp tests/env.sh.example tests/env.sh` and fill in `tests/env.sh`. 
->>>>>>> 22940466
 
 # Getting Started (docker)
 
