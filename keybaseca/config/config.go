--- conflicted
+++ resolved
@@ -25,11 +25,8 @@
 	GetKeyExpiration() string
 	GetSSHUser() string
 	GetTeams() []string
-<<<<<<< HEAD
+	GetDefaultTeam() string
 	GetChannelName() string
-=======
-	GetDefaultTeam() string
->>>>>>> 6ff0d1de
 	GetUseSubteamAsPrincipal() bool
 	GetLogLocation() string
 	GetStrictLogging() bool
